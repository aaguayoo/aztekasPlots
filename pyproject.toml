[tool.poetry]
name = "aztekasPlot"
version = "0.3.1"
description = "Plotting facilities for aztekas (gr)hd simulations."
authors = ["Alejandro aguayo-ortiz <aaguayoo92@ciencias.unam.mx>"]
packages = [{include="aztekasPlot"}]

[tool.poetry.dependencies]
python = ">=3.8,<3.11"
pydantic = "1.8.2"
linecache2 = "1.0.0"
matplotlib = "3.3.0"
numpy = "1.23.4"
scipy = "1.9.3"

[tool.poetry.group.dev.dependencies]
black = "22.1.0"
click = "8.0.2"
coverage = "5.3"
flake8 = "3.8.4"
flake8-isort = "4.0.0"
flake8-docstrings = "1.5.0"
isort = "5.8.0"
ipykernel = "6.6.0"
ipympl = "0.8.2"
ipywidgets = "7.6.5"
Jinja2 = "3.0.3"
jovian = "0.2.41"
jupyter-contrib-nbextensions = "0.5.1"
jupyter-dash = "0.4.1"
jupyterlab = "3.5.0"
memory-profiler = "0.58.0"
mike = "1.1.2"
mkdocs = "1.2.3"
mkdocs-material = "7.3.6"
mkdocstrings = "0.19"
mkdocstrings-python = "0.7.1"
moviepy = "1.0.3"
mypy = "0.910"
plotly = "5.6.0"
pre-commit = "2.9.2"
psutil = "5.8.0"
<<<<<<< HEAD
pyinstrument = "3.3.0"
pymongo = "4.3.3"
pytest = "7.1.1"
pytest-cov = "2.10.1"
pytest-watch = "4.2.0"
streamlit = "1.10.0"
=======
jovian = "0.2.41"
jupyterlab = "3.2.1"
ipykernel = "6.4.2"
mkdocstrings = "^0.16.2"
mkdocs-material = "^8.0.5"
nbconvert = "^6.3.0"
jupyter-contrib-nbextensions = "^0.5.1"
>>>>>>> b909f964


[tool.isort]
line_length = 88
multi_line_output = 3
include_trailing_comma = true
default_section = "THIRDPARTY"
known_third_party = []
known_first_party = ["aztekasPlot"]

[tool.pytest.ini_options]
minversion = "6.0"
addopts = "-ra -q"
testpaths = [
    "tests",
]

[build-system]
requires = ["poetry-core>=1.0.0"]
build-backend = "poetry.core.masonry.api"<|MERGE_RESOLUTION|>--- conflicted
+++ resolved
@@ -40,23 +40,12 @@
 plotly = "5.6.0"
 pre-commit = "2.9.2"
 psutil = "5.8.0"
-<<<<<<< HEAD
 pyinstrument = "3.3.0"
 pymongo = "4.3.3"
 pytest = "7.1.1"
 pytest-cov = "2.10.1"
 pytest-watch = "4.2.0"
 streamlit = "1.10.0"
-=======
-jovian = "0.2.41"
-jupyterlab = "3.2.1"
-ipykernel = "6.4.2"
-mkdocstrings = "^0.16.2"
-mkdocs-material = "^8.0.5"
-nbconvert = "^6.3.0"
-jupyter-contrib-nbextensions = "^0.5.1"
->>>>>>> b909f964
-
 
 [tool.isort]
 line_length = 88
